import java.util.*;

/**
 * <p>
 * Implantation de l'interface Collection basée sur les arbres binaires de
 * recherche. Les éléments sont ordonnés soit en utilisant l'ordre naturel (cf
 * Comparable) soit avec un Comparator fourni à la création.
 * </p>
 * 
 * <p>
 * Certaines méthodes de AbstractCollection doivent être surchargées pour plus
 * d'efficacité.
 * </p>
 * 
 * @param <E>
 *            le type des clés stockées dans l'arbre
 */
public class ABR<E> extends AbstractCollection<E> {
	private Noeud racine;
	private int taille;
	private Comparator<? super E> cmp;

	private class Noeud {
		E cle;
		Noeud gauche;
		Noeud droit;
		Noeud pere;

		Noeud(E cle) {
			this.cle = cle;
			this.droit = droit;
			this.gauche = gauche;
			this.pere = null;
		}

		/**
		 * Renvoie le noeud contenant la clé minimale du sous-arbre enraciné
		 * dans ce noeud
		 * 
		 * @return le noeud contenant la clé minimale du sous-arbre enraciné
		 *         dans ce noeud
		 */
		Noeud minimum() {
			Noeud n = this;
			while (n.gauche != null) {
				n = n.gauche;
			}
			return n;
		}

		/**
		 * Renvoie le successeur de ce noeud
		 * 
		 * @return le noeud contenant la clé qui suit la clé de ce noeud dans
		 *         l'ordre des clés, null si c'es le noeud contenant la plus
		 *         grande clé
		 */
		Noeud suivant() {
			Noeud n = this;
			if(n.droit != null) {
				return minimum();
			}
			Noeud o = n.pere;
			while(o != null && n == o.droit) {
				n = o;
				o = o.pere;
			}
			return o;
		}

		@Override
		public boolean equals(Object o) {
			if (this == o) return true;
			if (o == null || getClass() != o.getClass()) return false;
			Noeud noeud = (Noeud) o;
			return cle.equals(noeud.cle);
		}

		@Override
		public int hashCode() {
			return Objects.hash(cle);
		}
	}

	// Consructeurs

	/**
	 * Crée un arbre vide. Les éléments sont ordonnés selon l'ordre naturel
	 */
	public ABR() {
		taille = 0;
		racine = null;
		cmp = (e1, e2) -> ((Comparable<E>)e1).compareTo(e2);
	}

	/**
	 * Crée un arbre vide. Les éléments sont comparés selon l'ordre imposé par
	 * le comparateur
	 * 
	 * @param cmp
	 *            le comparateur utilisé pour définir l'ordre des éléments
	 */
	public ABR(Comparator<? super E> cmp) {
		taille = 0;
		racine = null;
		this.cmp = cmp;
	}

	/**
	 * Constructeur par recopie. Crée un arbre qui contient les mêmes éléments
	 * que c. L'ordre des éléments est l'ordre naturel.
	 * 
	 * @param c
	 *            la collection à copier
	 */
	public ABR(Collection<? extends E> c) {
		if(c.isEmpty()) {
			taille = 0;
			racine = null;
			cmp = (e1, e2) -> ((Comparable<E>)e1).compareTo(e2);
		} else {
			for(E e : c) {
				taille ++;
			}
			E t = c.iterator().next();
			Noeud n = new Noeud(t);
			racine = n;
			cmp = (e1, e2) -> ((Comparable<E>)e1).compareTo(e2);
		}
	}

	@Override
	public Iterator<E> iterator() {
		return new ABRIterator();
	}

	@Override
	public int size() {
		return taille;
	}

	@Override
	public boolean remove(Object o)
	{
		return this.supprimer( this.rechercher((E)o)) != null;
	}


	// Quelques méthodes utiles

	/**
	 * Recherche une clé. Cette méthode peut être utilisée par
	 * {@link #contains(Object)} et {@link #remove(Object)}
	 * 
	 * @param o
	 *            la clé à chercher
	 * @return le noeud qui contient la clé ou null si la clé n'est pas trouvée.
	 */
<<<<<<< HEAD
	public Noeud rechercher(Object o) {
		Noeud x = racine;
=======
	private Noeud rechercher(Object o) {
		Noeud res = racine;

		while(!res.cle.equals((E)o)) {
			if(cmp.compare(res.cle, (E)o) < 0) res = res.droit;
			if(cmp.compare(res.cle, (E)o) > 0) res = res.gauche;
		}

		return res;
		/*Noeud x = racine;
>>>>>>> 0356a244

		while (x != null && x.cle != (E)o) {
			if (cmp.compare(x.cle, (E)o) > 0) {
				x = x.gauche;
			} else {
				x = x.droit;
			}
		}
		return x;
        }*/
	}

	/**
	 * Supprime le noeud z. Cette méthode peut être utilisée dans
	 * {@link #remove(Object)} et {@link Iterator#remove()}
	 * 
	 * @param z
	 *            le noeud à supprimer
	 * @return le noeud contenant la clé qui suit celle de z dans l'ordre des
	 *         clés. Cette valeur de retour peut être utile dans
	 *         {@link Iterator#remove()}
	 */
	private Noeud supprimer(Noeud z) {
		Noeud y;
		Noeud x;
		if (z.gauche == null || z.droit == null){
			System.out.println("jfaim");
    		y = z;
		}
  		else{
			System.out.println("chocolat");
			y = z.suivant();
		}
  		// y est le nœud à détacher

		if(y == null){
			System.out.println("prune");
			return null;
		}

  		if (y.gauche != null) {
			System.out.println("banane");
			x = y.gauche;
		}
  		else {
			System.out.println("tartiflette");
			x = y.droit;
		}
  		// x est le fils unique de y ou null si y n'a pas de fils

  		if (x != null) {
			System.out.println("pain");
  			x.pere = y.pere;
  		}

  		if (y.pere == null) { // suppression de la racine
			System.out.println("baguette");
  			racine = x;
  		} else {
			System.out.println("jambon beurre");
    		if (y.equals(y.pere)) {
				System.out.println("petit pois lardon");
				y.pere.gauche = x;
			}
    		else {
				System.out.println("coquillette");
				y.pere.droit = x;
			}
  		}

  		if (!y.equals(z)) {
			System.out.println("brioche");
  			z.cle = y.cle;
		}
		System.out.println("saucisson");
  			y = null;
		taille--;
		return z.suivant();
	}


	@Override
	public boolean add(E e)
	{
		if( e == null ) return false;

		Noeud z = new Noeud(e);
		Noeud y = null;
		Noeud x = racine;

		while (x != null)
		{
			y = x;
			x = this.cmp.compare(z.cle, x.cle) < 0 ? x.gauche : x.droit;
		}

		z.pere = y;

		if( y == null )
		{
			racine = z;
		}
		else
		{
			if( this.cmp.compare(z.cle, y.cle) < 0) y.gauche = z;
			else                                    y.droit  = z;
		}

		z.gauche = z.droit = null;
		taille++;
		return true;
	}

	@Override
	public boolean addAll(Collection<? extends E> c)
	{
		for( E e : c )
			if( !this.add(e) )
				return false;

		return true;
	}

	/**
	 * Les itérateurs doivent parcourir les éléments dans l'ordre ! Ceci peut se
	 * faire facilement en utilisant {@link Noeud#minimum()} et
	 * {@link Noeud#suivant()}
	 */
	private class ABRIterator implements Iterator<E> {
		Noeud courant;

		 ABRIterator(){
			Noeud courant = racine;
		}

		public boolean hasNext() {
<<<<<<< HEAD
		return courant != null;
=======
			/*if(this.suivant() != null) {
				return true;
			} else {
				return false;
			}*/
			return false;
>>>>>>> 0356a244
		}

		public E next() {
		 	E tmp;
		 	if (courant == null){
		 		return null;
			}
		 	tmp = courant.cle;
			this.courant.suivant();

			return tmp;
		}

		public void remove() {
		this.courant = ABR.this.supprimer(courant);
		}
	}

	// Pour un "joli" affichage

	@Override
	public String toString() {
		StringBuffer buf = new StringBuffer();
		toString(racine, buf, "", maxStrLen(racine));
		return buf.toString();
	}

	private void toString(Noeud x, StringBuffer buf, String path, int len) {
		if (x == null)
			return;
		toString(x.droit, buf, path + "D", len);
		for (int i = 0; i < path.length(); i++) {
			for (int j = 0; j < len + 6; j++)
				buf.append(' ');
			char c = ' ';
			if (i == path.length() - 1)
				c = '+';
			else if (path.charAt(i) != path.charAt(i + 1))
				c = '|';
			buf.append(c);
		}
		buf.append("-- " + x.cle.toString());
		if (x.gauche != null || x.droit != null) {
			buf.append(" --");
			for (int j = x.cle.toString().length(); j < len; j++)
				buf.append('-');
			buf.append('|');
		}
		buf.append("\n");
		toString(x.gauche, buf, path + "G", len);
	}

	private int maxStrLen(Noeud x) {
		return x == null ? 0 : Math.max(x.cle.toString().length(),
				Math.max(maxStrLen(x.gauche), maxStrLen(x.droit)));
	}

	// TODO : voir quelles autres méthodes il faut surcharger
}<|MERGE_RESOLUTION|>--- conflicted
+++ resolved
@@ -1,4 +1,7 @@
-import java.util.*;
+import java.util.AbstractCollection;
+import java.util.Collection;
+import java.util.Comparator;
+import java.util.Iterator;
 
 /**
  * <p>
@@ -156,21 +159,8 @@
 	 *            la clé à chercher
 	 * @return le noeud qui contient la clé ou null si la clé n'est pas trouvée.
 	 */
-<<<<<<< HEAD
 	public Noeud rechercher(Object o) {
 		Noeud x = racine;
-=======
-	private Noeud rechercher(Object o) {
-		Noeud res = racine;
-
-		while(!res.cle.equals((E)o)) {
-			if(cmp.compare(res.cle, (E)o) < 0) res = res.droit;
-			if(cmp.compare(res.cle, (E)o) > 0) res = res.gauche;
-		}
-
-		return res;
-		/*Noeud x = racine;
->>>>>>> 0356a244
 
 		while (x != null && x.cle != (E)o) {
 			if (cmp.compare(x.cle, (E)o) > 0) {
@@ -180,7 +170,6 @@
 			}
 		}
 		return x;
-        }*/
 	}
 
 	/**
@@ -307,16 +296,7 @@
 		}
 
 		public boolean hasNext() {
-<<<<<<< HEAD
 		return courant != null;
-=======
-			/*if(this.suivant() != null) {
-				return true;
-			} else {
-				return false;
-			}*/
-			return false;
->>>>>>> 0356a244
 		}
 
 		public E next() {
