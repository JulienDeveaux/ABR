import java.util.AbstractCollection;
import java.util.Collection;
import java.util.Comparator;
import java.util.Iterator;

/**
 * <p>
 * Implantation de l'interface Collection basée sur les arbres binaires de
 * recherche. Les éléments sont ordonnés soit en utilisant l'ordre naturel (cf
 * Comparable) soit avec un Comparator fourni à la création.
 * </p>
 * 
 * <p>
 * Certaines méthodes de AbstractCollection doivent être surchargées pour plus
 * d'efficacité.
 * </p>
 * 
 * @param <E>
 *            le type des clés stockées dans l'arbre
 */
public class ABR<E> extends AbstractCollection<E> {
	private Noeud racine;
	private int taille;
	private Comparator<? super E> cmp;

	private class Noeud {
		E cle;
		Noeud gauche;
		Noeud droit;
		Noeud pere;

		Noeud(E cle) {
			this.cle = cle;
			this.droit = droit;
			this.gauche = gauche;
			this.pere = null;
		}

		/**
		 * Renvoie le noeud contenant la clé minimale du sous-arbre enraciné
		 * dans ce noeud
		 * 
		 * @return le noeud contenant la clé minimale du sous-arbre enraciné
		 *         dans ce noeud
		 */
		Noeud minimum() {
			Noeud n = new Noeud(cle);
			while (n.gauche != null) {
				n = n.gauche;
			}
			return n;
		}

		/**
		 * Renvoie le successeur de ce noeud
		 * 
		 * @return le noeud contenant la clé qui suit la clé de ce noeud dans
		 *         l'ordre des clés, null si c'es le noeud contenant la plus
		 *         grande clé
		 */
		Noeud suivant() {
			Noeud n = new Noeud(cle);
			if(n.droit != null) {
				return minimum();
			}
			Noeud o = n.pere;
			while(o != null && n == o.droit) {
				n = o;
				o = o.pere;
			}
			return o;
		}
	}

	// Consructeurs

	/**
	 * Crée un arbre vide. Les éléments sont ordonnés selon l'ordre naturel
	 */
	public ABR() {
		taille = 0;
		racine = null;
		cmp = (e1, e2) -> ((Comparable<E>)e1).compareTo(e2);
	}

	/**
	 * Crée un arbre vide. Les éléments sont comparés selon l'ordre imposé par
	 * le comparateur
	 * 
	 * @param cmp
	 *            le comparateur utilisé pour définir l'ordre des éléments
	 */
	public ABR(Comparator<? super E> cmp) {
		taille = 0;
		racine = null;
		this.cmp = cmp;
	}

	/**
	 * Constructeur par recopie. Crée un arbre qui contient les mêmes éléments
	 * que c. L'ordre des éléments est l'ordre naturel.
	 * 
	 * @param c
	 *            la collection à copier
	 */
	public ABR(Collection<? extends E> c) {
		if(c.isEmpty()) {
			taille = 0;
			racine = null;
			cmp = (e1, e2) -> ((Comparable<E>)e1).compareTo(e2);
		} else {
			for(E e : c) {
				taille ++;
			}
			E t = c.iterator().next();
			Noeud n = new Noeud(t);
			racine = n;
			cmp = (e1, e2) -> ((Comparable<E>)e1).compareTo(e2);
		}
	}

	@Override
	public Iterator<E> iterator() {
		return new ABRIterator();
	}

	@Override
	public int size() {
		return taille;
	}

	// Quelques méthodes utiles

	/**
	 * Recherche une clé. Cette méthode peut être utilisée par
	 * {@link #contains(Object)} et {@link #remove(Object)}
	 * 
	 * @param o
	 *            la clé à chercher
	 * @return le noeud qui contient la clé ou null si la clé n'est pas trouvée.
	 */
	private Noeud rechercher(Object o) {
<<<<<<< HEAD
		Noeud res = racine;

		while(!res.cle.equals((E)o)) {
			if(cmp.compare(res.cle, (E)o) < 0) res = res.droit;
			if(cmp.compare(res.cle, (E)o) > 0) res = res.gauche;
		}

		return res;
		/*Noeud x = racine;

        while (x != null && x.cle != (E)o) {
            if (cmp.compare(x.cle, (E)o) > 0) {
                x = x.gauche;
            } else {
                x = x.droit;
            }
        }
        return x;
        }*/
=======
		Noeud x = racine;

		while (x != null && x.cle != (E)o) {
			if (cmp.compare(x.cle, (E)o) > 0) {
				x = x.gauche;
			} else {
				x = x.droit;
			}
		}
		return x;
>>>>>>> 32afd12d
	}

	/**
	 * Supprime le noeud z. Cette méthode peut être utilisée dans
	 * {@link #remove(Object)} et {@link Iterator#remove()}
	 * 
	 * @param z
	 *            le noeud à supprimer
	 * @return le noeud contenant la clé qui suit celle de z dans l'ordre des
	 *         clés. Cette valeur de retour peut être utile dans
	 *         {@link Iterator#remove()}
	 */
	private Noeud supprimer(Noeud z) {
		Noeud y = new Noeud(null);
		Noeud x = new Noeud(null);
		if (z.gauche == null || z.droit == null)
    		y = z;
  		else
    		y = z.suivant();				//a faire
  		// y est le nœud à détacher

  		if (y.gauche != null)
    		x = y.gauche;
  		else
    		x = y.droit;
  		// x est le fils unique de y ou null si y n'a pas de fils

  		if (x != null) x.pere = y.pere;

  		if (y.pere == null) { // suppression de la racine
    		racine = x;
  		} else {
    		if (y == y.pere.gauche)
      			y.pere.gauche = x;
    		else
      			y.pere.droit = x;
  		}

  		/*if (y != z) z.cle = y.cle;
  			y = null;*/

		return y;
	}

	/**
	 * Les itérateurs doivent parcourir les éléments dans l'ordre ! Ceci peut se
	 * faire facilement en utilisant {@link Noeud#minimum()} et
	 * {@link Noeud#suivant()}
	 */
	private class ABRIterator implements Iterator<E> {
		public boolean hasNext() {
			/*if(this.suivant() != null) {
				return true;
			} else {
				return false;
			}*/
			return false;
		}

		public E next() {
			// TODO
			return null;
		}

		public void remove() {
			// TODO
		}
	}

	// Pour un "joli" affichage

	@Override
	public String toString() {
		StringBuffer buf = new StringBuffer();
		toString(racine, buf, "", maxStrLen(racine));
		return buf.toString();
	}

	private void toString(Noeud x, StringBuffer buf, String path, int len) {
		if (x == null)
			return;
		toString(x.droit, buf, path + "D", len);
		for (int i = 0; i < path.length(); i++) {
			for (int j = 0; j < len + 6; j++)
				buf.append(' ');
			char c = ' ';
			if (i == path.length() - 1)
				c = '+';
			else if (path.charAt(i) != path.charAt(i + 1))
				c = '|';
			buf.append(c);
		}
		buf.append("-- " + x.cle.toString());
		if (x.gauche != null || x.droit != null) {
			buf.append(" --");
			for (int j = x.cle.toString().length(); j < len; j++)
				buf.append('-');
			buf.append('|');
		}
		buf.append("\n");
		toString(x.gauche, buf, path + "G", len);
	}

	private int maxStrLen(Noeud x) {
		return x == null ? 0 : Math.max(x.cle.toString().length(),
				Math.max(maxStrLen(x.gauche), maxStrLen(x.droit)));
	}

	// TODO : voir quelles autres méthodes il faut surcharger
}<|MERGE_RESOLUTION|>--- conflicted
+++ resolved
@@ -140,7 +140,6 @@
 	 * @return le noeud qui contient la clé ou null si la clé n'est pas trouvée.
 	 */
 	private Noeud rechercher(Object o) {
-<<<<<<< HEAD
 		Noeud res = racine;
 
 		while(!res.cle.equals((E)o)) {
@@ -150,18 +149,6 @@
 
 		return res;
 		/*Noeud x = racine;
-
-        while (x != null && x.cle != (E)o) {
-            if (cmp.compare(x.cle, (E)o) > 0) {
-                x = x.gauche;
-            } else {
-                x = x.droit;
-            }
-        }
-        return x;
-        }*/
-=======
-		Noeud x = racine;
 
 		while (x != null && x.cle != (E)o) {
 			if (cmp.compare(x.cle, (E)o) > 0) {
@@ -171,7 +158,7 @@
 			}
 		}
 		return x;
->>>>>>> 32afd12d
+        }*/
 	}
 
 	/**
